--- conflicted
+++ resolved
@@ -16,14 +16,11 @@
 
 name := "sbt-trickle"
 
-<<<<<<< HEAD
-// TODO: define and settle on a terminology for "project that creates PR" and "project the PR is created for"
-=======
 // TODO: CONTRIBUTING.md
 // TODO: automated build
 // TODO: sign tags/releases
 // TODO: release notes
->>>>>>> 9a2675cc
+// TODO: define and settle on a terminology for "project that creates PR" and "project the PR is created for"
 // TODO: work on a command/alias that makes release work for me
 ThisBuild / baseVersion := "0.3"
 ThisBuild / organization := "com.dcsobral"
