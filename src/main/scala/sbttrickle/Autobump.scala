/*
 * Copyright 2020 Daniel Sobral
 *
 * Licensed under the Apache License, Version 2.0 (the "License");
 * you may not use this file except in compliance with the License.
 * You may obtain a copy of the License at
 *
 *     http://www.apache.org/licenses/LICENSE-2.0
 *
 * Unless required by applicable law or agreed to in writing, software
 * distributed under the License is distributed on an "AS IS" BASIS,
 * WITHOUT WARRANTIES OR CONDITIONS OF ANY KIND, either express or implied.
 * See the License for the specific language governing permissions and
 * limitations under the License.
 */

package sbttrickle

import java.io.File

import sbt.{BuiltinCommands, Def, Logger, Project, ProjectRef, State, StateTransform}
import sbt.librarymanagement.{DependencyResolution, ModuleID}
import sbt.Keys.{libraryDependencies, projectID}
import sbt.internal.BuildStructure

import sbttrickle.metadata.{ModuleUpdateData, OutdatedRepository}

trait Autobump {
  /**
   * Filters outdated repositories to exclude those depending on artifacts that are not yet available.
   *
   * @param dependencyResolution Resolution engine to be used (eg: coursier, ivy)
   * @param intransitive Do not resolve transitive dependencies, if true
   * @param workDir Where to download the artifacts to (cannot be empty)
   */
  def getUpdatableRepositories(outdatedRepositories: Seq[OutdatedRepository],
                               dependencyResolution: DependencyResolution,
                               intransitive: Boolean,
                               workDir: File,
                               log: Logger): Seq[OutdatedRepository] = {
<<<<<<< HEAD
    val lm = new Resolver(dependencyResolution, workDir, log)
    outdatedRepositories.map { o =>
      val available = o.updates.filter(updateInfo => lm.isArtifactAvailable(updateInfo.dependency.withRevision(updateInfo.newRevision)))
=======
    val lm =
      if (intransitive) new Resolver(dependencyResolution, workDir, log).intransitive()
      else new Resolver(dependencyResolution, workDir, log)
    val (artifactsNotAvailable, artifactsAvailable) = outdatedRepositories.map { o =>
      val available = o.updates.filter(updateInfo => lm.isArtifactAvailable(updateInfo.dependency))
>>>>>>> 9a2675cc
      o.copy(updates = available)
    }.partition(_.updates.isEmpty)
    artifactsNotAvailable.foreach { outdatedRepository =>
      log.info(s"Skipping ${outdatedRepository.repository} because it depends on artifacts that are not yet available")
    }
    artifactsAvailable
  }

  /**
   * Log what needs to be changed and in what modules (projects).
   */
  def logOutdatedRepository(log: Logger)(outdatedRepository: OutdatedRepository): Boolean = {
    log.info(s"Bump ${outdatedRepository.repository}:")
    outdatedRepository.updates.groupBy(_.module).foreach {
      case (module, updates) =>
        log.info(s"  on module $module:")
        updates.groupBy(_.repository).foreach {
          case (repository, updates) =>
            log.info(s"    from repository $repository")
            updates.foreach { updated =>
              log.info(s"      ${updated.dependency} => ${updated.newRevision}")
            }
        }
    }
    false
  }

  /**
   * Updates library dependencies on the current session.
   */
  def updateSessionDependencies(updates: Set[ModuleUpdateData], currentState: State): StateTransform = {
    val extracted = Project.extract(currentState)
    val structure = extracted.structure
    val updatedDependenciesForProject = getUpdatedDependenciesForProject(updates, structure) _
    val newSettings = structure.allProjectRefs.flatMap(updatedDependenciesForProject)
    val newSession = extracted.session.appendSettings(newSettings)
    val newState = extracted.appendWithSession(newSettings.map(_._1), currentState)
    val newStateWithSession = BuiltinCommands.reapply(newSession, structure, newState)

    new StateTransform(newStateWithSession)
  }

  /**
   * Generates settings that update dependencies on a module (project).
   *
   * @param structure Typically, Project.extract(state.value).structure
   * @param thisRef   Module for which to produce the updates
   * @return Both the settings and the sbt commands that would produce them
   */
  private def getUpdatedDependenciesForProject(updates: Set[ModuleUpdateData], structure: BuildStructure)
                                              (thisRef: ProjectRef): Seq[(Def.Setting[Seq[ModuleID]], Seq[String])] = {
    val thisModule = projectID.in(thisRef).get(structure.data).get
    val libDeps = libraryDependencies.in(thisRef).get(structure.data).getOrElse(Seq.empty)

    val knownRevisions: Map[(String, String), String] = updates
      .filter(_.module == thisModule)
      .groupBy(mud => (mud.dependency.organization, mud.dependency.name))
      .mapValues(_.map(_.newRevision))
      .map {
        case (key, revisions) =>
          assert(revisions.size == 1, s"$key has multiple revisions: $revisions")
          key -> revisions.head
      }

    val newDependencies = libDeps.map { dep =>
      knownRevisions.get((dep.organization, dep.name)) match {
        case Some(newRevision) => dep.withRevision(newRevision)
        case None              => dep
      }
    }

    val declStart = s"${thisRef.project}/libraryDependencies := (${thisRef.project}/libraryDependencies).value.map {"
    val declBody = knownRevisions.map {
      case ((org, name), rev) => s"""  case d if d.organization == "$org" && d.name == "$name" => d.withRevision($rev)"""
    }.toSeq
    val declEnd = Seq(
      "  case d => d",
      "}"
    )
    val decls = (declStart +: declBody) ++ declEnd

    if (declBody.nonEmpty) Seq((libraryDependencies.in(thisRef) := newDependencies, decls))
    else Seq.empty
  }

  /**
   * Validates that dependencies against modules.
   *
   * Validation fails if, for a module in modules, a dependency on dependencies can be found that shares
   * the same organization and name but has a different version.
   *
   * This method works like an assertion, failing by throwing an exception. It will log all dependencies
   * it finds that fail validation, including expected and actual revisions.
   *
   * @param project Used just on logging, to indicate which module (project) the dependencies belong to
   * @throws java.lang.RuntimeException if validation fails.
   */
  @throws[RuntimeException]
  def checkSessionDependencies(project: String,
                               dependencies: Seq[ModuleID],
                               modules: Seq[(String, String, String)],
                               log: Logger): Unit = {
    val missing = modules.filter {
      case (org, name, rev) => dependencies.exists(m => m.organization == org && m.name == name && m.revision != rev)
    }

    if (missing.nonEmpty) {
      missing.foreach {
        case (org, name, rev) =>
          val outdatedVersions = dependencies.filter(m => m.organization == org && m.name == name).map(_.revision).distinct
          val inUse = outdatedVersions.mkString(" ")
          log.error(s"[$project/trickleSessionDependencies] $org:$name:$rev not found; in use: $inUse")
      }
      sys.error("Dependency check error")
    }
  }
}

object Autobump extends Autobump<|MERGE_RESOLUTION|>--- conflicted
+++ resolved
@@ -38,17 +38,11 @@
                                intransitive: Boolean,
                                workDir: File,
                                log: Logger): Seq[OutdatedRepository] = {
-<<<<<<< HEAD
-    val lm = new Resolver(dependencyResolution, workDir, log)
-    outdatedRepositories.map { o =>
-      val available = o.updates.filter(updateInfo => lm.isArtifactAvailable(updateInfo.dependency.withRevision(updateInfo.newRevision)))
-=======
     val lm =
       if (intransitive) new Resolver(dependencyResolution, workDir, log).intransitive()
       else new Resolver(dependencyResolution, workDir, log)
     val (artifactsNotAvailable, artifactsAvailable) = outdatedRepositories.map { o =>
       val available = o.updates.filter(updateInfo => lm.isArtifactAvailable(updateInfo.dependency))
->>>>>>> 9a2675cc
       o.copy(updates = available)
     }.partition(_.updates.isEmpty)
     artifactsNotAvailable.foreach { outdatedRepository =>
