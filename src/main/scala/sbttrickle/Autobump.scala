--- conflicted
+++ resolved
@@ -17,63 +17,21 @@
 package sbttrickle
 
 import java.io.File
-<<<<<<< HEAD
-=======
-
-import sbt.Logger
-import sbt.librarymanagement.DependencyResolution
->>>>>>> 6ed15f9e
 
 import sbt.{BuiltinCommands, Def, Logger, Project, ProjectRef, State, StateTransform}
 import sbt.librarymanagement.{DependencyResolution, ModuleID}
 import sbt.Keys.{libraryDependencies, projectID}
 import sbt.internal.BuildStructure
 
-<<<<<<< HEAD
 import sbttrickle.metadata.{ModuleUpdateData, OutdatedRepository}
-=======
-trait Autobump {
-  /**
-   *
-   * @param createPullRequest
-   * @param outdatedRepositories
-   */
-  def createPullRequests(outdatedRepositories: Seq[OutdatedRepository],
-                         createPullRequest: OutdatedRepository => Boolean,
-                         log: Logger): Unit = {
-    outdatedRepositories.foreach { repo =>
-      if (!createPullRequest(repo)) log.warn(s"Could not create PR for ${repo.repository}")
-    }
-  }
-
-  /**
-   *
-   * @param metadata
-   * @return
-   */
-  def getOutdatedRepositories(metadata: Seq[RepositoryMetadata], log: Logger): Seq[OutdatedRepository] = {
-    log.debug(s"Got ${metadata.size} repositories")
-    val topology = BuildTopology(metadata)
-    val outdatedRepositories = topology.outdatedRepositories
-    log.debug(s"${outdatedRepositories.size} repositories need updating")
-    outdatedRepositories
-  }
->>>>>>> 6ed15f9e
 
 trait Autobump {
   /**
    * Filters outdated repositories to exclude those depending on artifacts that are not yet available.
    *
-<<<<<<< HEAD
    * @param dependencyResolution Resolution engine to be used (eg: coursier, ivy)
    * @param intransitive Do not resolve transitive dependencies, if true
    * @param workDir Where to download the artifacts to (cannot be empty)
-=======
-   * @param outdatedRepositories
-   * @param dependencyResolution
-   * @param workDir
-   * @return
->>>>>>> 6ed15f9e
    */
   def getUpdatableRepositories(outdatedRepositories: Seq[OutdatedRepository],
                                dependencyResolution: DependencyResolution,
@@ -88,12 +46,7 @@
   }
 
   /**
-<<<<<<< HEAD
    * Log what needs to be changed and in what modules (projects).
-=======
-   *
-   * @param outdatedRepository
->>>>>>> 6ed15f9e
    */
   def logOutdatedRepository(log: Logger)(outdatedRepository: OutdatedRepository): Boolean = {
     log.info(s"Bump ${outdatedRepository.repository}:")
